/*
 * Copyright (c) 2020 Uber Technologies, Inc.
 *
 * Licensed under the Apache License, Version 2.0 (the "License");
 * you may not use this file except in compliance with the License.
 * You may obtain a copy of the License at
 *     http://www.apache.org/licenses/LICENSE-2.0
 * Unless required by applicable law or agreed to in writing, software
 * distributed under the License is distributed on an "AS IS" BASIS,
 * WITHOUT WARRANTIES OR CONDITIONS OF ANY KIND, either express or implied.
 * See the License for the specific language governing permissions and
 * limitations under the License.
 */

package org.apache.spark.shuffle

import java.util
import java.util.Random
import java.util.function.Supplier

import com.uber.rss.{RssBuildInfo, StreamServerConfig}
import com.uber.rss.clients.{MultiServerAsyncWriteClient, MultiServerHeartbeatClient, MultiServerSyncWriteClient, MultiServerWriteClient, PooledWriteClientFactory, ServerConnectionCacheUpdateRefresher, ServerConnectionStringCache, ServerConnectionStringResolver, ServerReplicationGroupUtil, ShuffleWriteConfig}
import com.uber.rss.common.{AppShuffleId, AppTaskAttemptId, ServerDetail, ServerList}
import com.uber.rss.exceptions.{RssException, RssInvalidStateException, RssNoServerAvailableException, RssServerResolveException}
import com.uber.rss.metadata.{ServiceRegistry, ServiceRegistryUtils, StandaloneServiceRegistryClient, ZooKeeperServiceRegistry}
import com.uber.rss.metrics.{M3Stats, ShuffleClientStageMetrics, ShuffleClientStageMetricsKey}
import com.uber.rss.util.{ExceptionUtils, RetryUtils, ServerHostAndPort, ThreadUtils}
import org.apache.commons.lang3.StringUtils
import org.apache.spark._
import org.apache.spark.internal.Logging
import org.apache.spark.shuffle.rss.{BufferManagerOptions, RssSparkListener, RssUtils}

import scala.collection.JavaConverters

class RssShuffleManager(conf: SparkConf) extends ShuffleManager with Logging {
  logInfo(s"Creating ShuffleManager instance: ${this.getClass.getSimpleName}, version: ${RssBuildInfo.Version}, revision: ${RssBuildInfo.Revision}")

  private val SparkYarnQueueConfigKey = "spark.yarn.queue"
  private val NumRssServersMetricName = "numRssServers2"
  private val FailToGetRssServersMetricName = "failToGetRssServers2"
  private val RssDataCenterTagName = "rssDataCenter"
  private val RssClusterTagName = "rssCluster"
  private val UserMetricTagName = "user"

  private val networkTimeoutMillis = conf.get(RssOpts.networkTimeout).toInt
  private val networkRetries = conf.get(RssOpts.networkRetries).toInt
  private val pollInterval = conf.get(RssOpts.pollInterval)
  private val dataAvailableWaitTime = conf.get(RssOpts.readerDataAvailableWaitTime)
  
  private var shuffleClientStageMetrics: ShuffleClientStageMetrics = null

  private val serviceRegistry = createServiceRegistry
  private val dataCenter = getDataCenter
  private val cluster = conf.get(RssOpts.cluster)

  private val executorCores = conf.getInt("spark.executor.cores", 1)

  private val writerBufferSize = conf.get(RssOpts.writerBufferSize)
  private val writerBufferMax = conf.get(RssOpts.writerBufferMax)
  private val writerBufferSpill = conf.get(RssOpts.writerBufferSpill)
  private val writerBufferSpillByEachExecutor = if (executorCores >= 1) {
    writerBufferSpill/executorCores
  } else {
    writerBufferSpill
  }
  private val bufferOptions = BufferManagerOptions(
    individualBufferSize = writerBufferSize,
    individualBufferMax = writerBufferMax,
    bufferSpillThreshold = writerBufferSpillByEachExecutor
  )

  private def getSparkContext = {
    SparkContext.getActive.get
  }

  // This method is called in Spark driver side, and Spark driver will make some decision, e.g. determining what 
  // RSS servers to use. Then Spark driver will return a ShuffleHandle and pass that ShuffleHandle to executors (getWriter/getReader).
  override def registerShuffle[K, V, C](shuffleId: Int, dependency: ShuffleDependency[K, V, C]): ShuffleHandle = {
    // RSS does not support speculation yet, due to the random task attempt ids (finished map task attempt id not always increasing).
    // We will fall back to SortShuffleManager if speculation is configured to true.
    val useSpeculation = conf.getBoolean("spark.speculation", false)
    if (useSpeculation) {
      throw new RssException("Do not support speculation in Remote Shuffle Service")
    }

    logInfo(s"Use ShuffleManager: ${this.getClass().getSimpleName()}")

    val numPartitions = dependency.partitioner.numPartitions;

    val sparkContext = getSparkContext

    val user = sparkContext.sparkUser
    val queue = conf.get(SparkYarnQueueConfigKey, "")

    val appId = conf.getAppId
    val appAttempt = sparkContext.applicationAttemptId.getOrElse("0")

    val heartbeatClient = MultiServerHeartbeatClient.getInstance();
    heartbeatClient.setAppContext(user, appId, appAttempt)
    if (!heartbeatClient.hasServerConnectionRefresher) {
      heartbeatClient.setServerConnectionRefresher(createServerConnectionRefresher4Heartbeat())
    }

    var rssServerSelectionResult: RssServerSelectionResult = null

    val excludeHostsConfigValue = conf.get(RssOpts.excludeHosts)
    val excludeHosts = excludeHostsConfigValue.split(",").filter(!_.isEmpty).distinct

    rssServerSelectionResult = getRssServers(numPartitions, excludeHosts)
    val rssServers = rssServerSelectionResult.servers
    logInfo(s"Selected ${rssServers.size} RSS servers for shuffle $shuffleId, partitions: $numPartitions, replicas: ${rssServerSelectionResult.replicas}, partition fanout: ${rssServerSelectionResult.partitionFanout}, ${rssServers.mkString(",")}")

    val tagMap = new java.util.HashMap[String, String]()
    tagMap.put(RssDataCenterTagName, dataCenter)
    tagMap.put(RssClusterTagName, cluster)
    tagMap.put(UserMetricTagName, user)
    M3Stats.getDefaultScope.tagged(tagMap).gauge(NumRssServersMetricName).update(rssServers.length)

    RssSparkListener.registerSparkListenerOnlyOnce(sparkContext, () =>
      new RssSparkListener(
        user,
        conf.getAppId,
        appAttempt,
        rssServerSelectionResult.servers.map(_.getConnectionString()),
        networkTimeoutMillis))

    val shuffleClientStageMetricsKey = new ShuffleClientStageMetricsKey(user, queue)
    shuffleClientStageMetrics = new ShuffleClientStageMetrics(shuffleClientStageMetricsKey)

    shuffleClientStageMetrics.getNumRegisterShuffle.inc(1)
    shuffleClientStageMetrics.getNumMappers().recordValue(1)
    shuffleClientStageMetrics.getNumReducers().recordValue(numPartitions)
    
    val dependencyInfo = s"numPartitions: ${dependency.partitioner.numPartitions}, " +
      s"serializer: ${dependency.serializer.getClass().getSimpleName()}, " +
      s"keyOrdering: ${dependency.keyOrdering}, " +
      s"aggregator: ${dependency.aggregator}, " +
      s"mapSideCombine: ${dependency.mapSideCombine}, " +
      s"keyClassName: ${dependency.keyClassName}, " +
      s"valueClassName: ${dependency.valueClassName}"

    logInfo(s"registerShuffle: $appId, $appAttempt, $shuffleId, $dependencyInfo")

    val rssServerHandles = rssServerSelectionResult.servers.map(t => new RssShuffleServerHandle(t.getServerId(), t.getRunningVersion(), t.getConnectionString())).toArray
    new RssShuffleHandle(shuffleId, appId, appAttempt, user, queue, dependency, rssServerHandles, rssServerSelectionResult.partitionFanout)
  }

  // This method is called in Spark executor, getting information from Spark driver via the ShuffleHandle.
  override def getWriter[K, V](handle: ShuffleHandle, mapId: Long, context: TaskContext, metrics: ShuffleWriteMetricsReporter): ShuffleWriter[K, V] = {
    logInfo(s"getWriter: Use ShuffleManager: ${this.getClass().getSimpleName()}, $handle, mapId: $mapId, stageId: ${context.stageId()}, shuffleId: ${handle.shuffleId}")

    handle match {
      case rssShuffleHandle: RssShuffleHandle[K@unchecked, V@unchecked, _] => {
        val writerQueueSize = conf.get(RssOpts.writerQueueSize)

        val mapInfo = new AppTaskAttemptId(
          conf.getAppId,
          rssShuffleHandle.appAttempt,
          handle.shuffleId,
          mapId.intValue(), // TODO Spark 3.0 for mapId.intValue()
          context.taskAttemptId()
        )

        logDebug( s"getWriter $mapInfo" )

        createShuffleClientStageMetricsIfNeeded( rssShuffleHandle )

        val serializer = rssShuffleHandle.dependency.serializer
        val maxWaitMillis = conf.get( RssOpts.maxWaitTime )
        val useConnectionPool = conf.get(RssOpts.useConnectionPool)
        val rssMapsPerSplit = conf.get(RssOpts.mapsPerSplit)
        var rssNumSplits = 1
        val rssMinSplits = conf.get(RssOpts.minSplits)
        val rssMaxSplits = conf.get(RssOpts.maxSplits)
        if (rssNumSplits < rssMinSplits) {
          rssNumSplits = rssMinSplits
        } else if (rssNumSplits > rssMaxSplits) {
          rssNumSplits = rssMaxSplits
        }
        val shuffleWriteConfig = new ShuffleWriteConfig(rssNumSplits.toShort)
        val rssReplicas = conf.get(RssOpts.replicas)
        if (rssReplicas <= 0) {
          throw new RssException(s"Invalid config value for ${RssOpts.replicas.key}: $rssReplicas")
        }
        val rssServers: ServerList = ServerConnectionStringCache.getInstance().getServerList(rssShuffleHandle.getServerList)
        val serverReplicationGroups = ServerReplicationGroupUtil.createReplicationGroups(rssServers.getSevers, rssReplicas)

        val serverConnectionResolver = new ServerConnectionStringResolver {
          override def resolveConnection(serverId: String): ServerDetail = {
            val serverDetailInShuffleHandle = rssShuffleHandle.getServerList.getSeverDetail(serverId)
            if (serverDetailInShuffleHandle == null) {
              throw new FetchFailedException(
                bmAddress = RssUtils.createMapTaskDummyBlockManagerId(mapInfo.getMapId, mapInfo.getTaskAttemptId),
                shuffleId = rssShuffleHandle.shuffleId,
                mapId = -1,
                mapIndex = -1,
                reduceId = 0,
                message = s"Failed to get server detail for $serverId from shuffle handle: $rssShuffleHandle")
            }
            // random sleep some time to avoid request spike on service registry
            val random = new Random()
            val randomWaitMillis = random.nextInt(pollInterval)
            ThreadUtils.sleep(randomWaitMillis)
            val lookupResult = serviceRegistry.lookupServers(dataCenter, cluster, util.Arrays.asList(serverId))
            if (lookupResult == null) {
              throw new RssServerResolveException(s"Got null when looking up server for $serverId")
            }
            if (lookupResult.size() != 1) {
              throw new RssInvalidStateException(s"Invalid result $lookupResult when looking up server for $serverId")
            }
            val refreshedServer: ServerDetail = lookupResult.get(0)
            // add refreshed server into cache so future server lookup from the cache will get latest server.
            ServerConnectionStringCache.getInstance().updateServer(serverId, refreshedServer)
            if (!refreshedServer.equals(serverDetailInShuffleHandle)) {
              throw new FetchFailedException(
                bmAddress = RssUtils.createMapTaskDummyBlockManagerId(mapInfo.getMapId, mapInfo.getTaskAttemptId),
                shuffleId = rssShuffleHandle.shuffleId,
                mapId = -1,
                mapIndex = -1,
                reduceId = 0,
                message = s"Detected server restart, current server: $refreshedServer, previous server: $serverDetailInShuffleHandle")
            }
            refreshedServer
          }
        }
        val serverConnectionRefresher = new ServerConnectionCacheUpdateRefresher(serverConnectionResolver, ServerConnectionStringCache.getInstance())

        val writerAsyncFinish = conf.get(RssOpts.writerAsyncFinish)
        val finishUploadAck = !writerAsyncFinish

        RetryUtils.retry(pollInterval, pollInterval * 10, maxWaitMillis, "create write client", new Supplier[ShuffleWriter[K, V]] {
          override def get(): ShuffleWriter[K, V] = {
            val writeClient: MultiServerWriteClient =
              if (writerQueueSize == 0) {
                logInfo(s"Use replicated sync writer, $rssNumSplits splits, ${rssShuffleHandle.partitionFanout} partition fanout, $serverReplicationGroups, finishUploadAck: $finishUploadAck")
                new MultiServerSyncWriteClient(
                  serverReplicationGroups,
                  rssShuffleHandle.partitionFanout,
                  networkTimeoutMillis,
                  maxWaitMillis,
                  serverConnectionRefresher,
                  finishUploadAck,
                  useConnectionPool,
                  rssShuffleHandle.user,
                  rssShuffleHandle.appId,
                  rssShuffleHandle.appAttempt,
                  shuffleWriteConfig)
              } else {
                val maxThreads = conf.get(RssOpts.writerMaxThreads)
                val serverThreadRatio = 8.0
                val numThreadsBasedOnShuffleServers = Math.ceil(rssShuffleHandle.rssServers.length.toDouble / serverThreadRatio)
                val numThreads = Math.min(numThreadsBasedOnShuffleServers, maxThreads).toInt
                logInfo(s"Use replicated async writer with queue size $writerQueueSize threads $numThreads, $rssNumSplits splits, ${rssShuffleHandle.partitionFanout} partition fanout, $serverReplicationGroups, finishUploadAck: $finishUploadAck")
                new MultiServerAsyncWriteClient(
                  serverReplicationGroups,
                  rssShuffleHandle.partitionFanout,
                  networkTimeoutMillis,
                  maxWaitMillis,
                  serverConnectionRefresher,
                  finishUploadAck,
                  useConnectionPool,
                  writerQueueSize,
                  numThreads,
                  rssShuffleHandle.user,
                  rssShuffleHandle.appId,
                  rssShuffleHandle.appAttempt,
                  shuffleWriteConfig)
              }

            try {
              writeClient.connect()

              new RssShuffleWriter(
                rssShuffleHandle.user,
                new ServerList(rssShuffleHandle.rssServers.map(_.toServerDetail()).toArray),
                writeClient,
                mapInfo,
                serializer,
                bufferOptions,
                rssShuffleHandle.dependency,
                shuffleClientStageMetrics,
                context.taskMetrics().shuffleWriteMetrics)
            } catch {
              case ex: Throwable => {
                ExceptionUtils.closeWithoutException(writeClient)
                throw ex
              }
            }
          }
        })
      }
    }
  }

  // This method is called in Spark executor, getting information from Spark driver via the ShuffleHandle.
  override def getReader[K, C](handle: ShuffleHandle, startPartition: Int, endPartition: Int, context: TaskContext, metrics: ShuffleReadMetricsReporter): ShuffleReader[K, C] = {
    getReaderForRange(handle, 0, Integer.MAX_VALUE, startPartition, endPartition, context, metrics)
  }

  override def getReaderForRange[K, C](handle: ShuffleHandle, startMapIndex: Int, endMapIndex: Int, startPartition: Int, endPartition: Int, context: TaskContext, metrics: ShuffleReadMetricsReporter): ShuffleReader[K, C] = {
    logInfo(s"getReader: Use ShuffleManager: ${this.getClass().getSimpleName()}, $handle, partitions: [$startPartition, $endPartition)")

    val rssShuffleHandle = handle.asInstanceOf[RssShuffleHandle[K, _, C]]
    val shuffleInfo = new AppShuffleId(
      conf.getAppId,
      rssShuffleHandle.appAttempt,
      handle.shuffleId
    )

<<<<<<< HEAD
    val queueSize = conf.get(RssOpts.readerQueueSize)
=======
    if (rssShuffleHandle.numMaps == 0) {
      return new RssEmptyShuffleReader(
        shuffleInfo,
        startPartition,
        endPartition)
    }
>>>>>>> df37ae48

    val serializer = rssShuffleHandle.dependency.serializer
    val rssReplicas = conf.get(RssOpts.replicas)
    val rssCheckReplicaConsistency = conf.get(RssOpts.checkReplicaConsistency)
    val maxWaitMillis = conf.get(RssOpts.maxWaitTime)
    val rssServers = ServerConnectionStringCache.getInstance().getServerList(rssShuffleHandle.getServerList)
    new RssShuffleReader(
      user = rssShuffleHandle.user,
      shuffleInfo = shuffleInfo,
      startMapIndex = startMapIndex,
      endMapIndex = endMapIndex,
      startPartition = startPartition,
      endPartition = endPartition,
      serializer = serializer,
      context = context,
      shuffleDependency = rssShuffleHandle.dependency,
      rssServers = rssServers,
      partitionFanout = rssShuffleHandle.partitionFanout,
      serviceRegistry = serviceRegistry,
      serviceRegistryDataCenter = dataCenter,
      serviceRegistryCluster = cluster,
      timeoutMillis = networkTimeoutMillis,
      maxRetryMillis = maxWaitMillis.toInt,
      dataAvailablePollInterval = pollInterval,
      dataAvailableWaitTime = dataAvailableWaitTime,
      shuffleReplicas = rssReplicas,
      checkShuffleReplicaConsistency = rssCheckReplicaConsistency)
  }

  override def unregisterShuffle(shuffleId: Int): Boolean = {
    if (shuffleClientStageMetrics != null) {
      shuffleClientStageMetrics.close()
    }
    
    true
  }

  override def shuffleBlockResolver: ShuffleBlockResolver = {
    new RssShuffleBlockResolver()
  }

  override def stop(): Unit = {
    PooledWriteClientFactory.getInstance().shutdown();
    serviceRegistry.close()
    M3Stats.closeDefaultScope()
  }

  private def createServiceRegistry: ServiceRegistry = {
    val serviceRegistryType = conf.get(RssOpts.serviceRegistryType)
    logInfo(s"Service registry type: $serviceRegistryType")

    serviceRegistryType match {
      case ServiceRegistry.TYPE_ZOOKEEPER =>
        val zkServers = getZooKeeperServers
        ZooKeeperServiceRegistry.createTimingInstance(zkServers, networkTimeoutMillis, networkRetries)
      case ServiceRegistry.TYPE_STANDALONE =>
        val serviceRegistryServer = conf.get(RssOpts.serviceRegistryServer)
        if (serviceRegistryServer == null || serviceRegistryServer.isEmpty) {
          throw new RssException(s"${RssOpts.serviceRegistryServer.key} configure is not set")
        }
        val hostAndPort = ServerHostAndPort.fromString(serviceRegistryServer)
        new StandaloneServiceRegistryClient(hostAndPort.getHost, hostAndPort.getPort, networkTimeoutMillis, "rss")
      case _ => throw new RuntimeException(s"Invalid service registry type: $serviceRegistryType" )
    }
  }

  private def getDataCenter: String = {
    var dataCenterValue = conf.get(RssOpts.dataCenter)
    if (StringUtils.isBlank(dataCenterValue)) {
      dataCenterValue = StreamServerConfig.DEFAULT_DATA_CENTER;
    }
    dataCenterValue
  }

  private def getZooKeeperServers: String = {
    val serversValue = conf.get(RssOpts.serviceRegistryZKServers)
    serversValue
  }

  private def getRssServers(numPartitions: Int, excludeHosts: Seq[String]): RssServerSelectionResult = {
    val maxServerCount = conf.get(RssOpts.maxServerCount)
    val minServerCount = conf.get(RssOpts.minServerCount)

    var selectedServerCount = maxServerCount

    val shuffleServerRatio = conf.get(RssOpts.serverRatio)
    val serverCountEstimate = Math.ceil(numPartitions.doubleValue()/shuffleServerRatio).intValue()
    if (selectedServerCount > serverCountEstimate) {
      selectedServerCount = serverCountEstimate
    }

    if (selectedServerCount > numPartitions) {
      selectedServerCount = numPartitions
    }

    if (selectedServerCount <= 0) {
      selectedServerCount = 1
    }

    val rssReplicas = conf.get(RssOpts.replicas)
    selectedServerCount = selectedServerCount * rssReplicas

    if (selectedServerCount < minServerCount) {
      selectedServerCount = minServerCount
    }

    val excludeHostsJavaCollection = JavaConverters.asJavaCollectionConverter(excludeHosts).asJavaCollection
    val servers = ServiceRegistryUtils.getReachableServers(serviceRegistry, selectedServerCount, networkTimeoutMillis, dataCenter, cluster, excludeHostsJavaCollection)
    if (servers.isEmpty) {
      throw new RssNoServerAvailableException("There is no reachable RSS server")
    }

    MultiServerHeartbeatClient.getInstance().addServers(servers)

    val serverArray = servers.toArray(new Array[ServerDetail](0))

    var partitionFanout = 1
    if (minServerCount > 1) {
      // if min server count is configured, try to distribute a single partition on multiple servers
      val numReplicationGroups = serverArray.length / rssReplicas
      if (numReplicationGroups > numPartitions) {
        partitionFanout = numReplicationGroups / numPartitions
      }
    }

    RssServerSelectionResult(serverArray, rssReplicas, partitionFanout)
  }

  private def createShuffleClientStageMetricsIfNeeded(rssShuffleHandle: RssShuffleHandle[_, _, _]) = {
    if (shuffleClientStageMetrics == null) {
      val shuffleClientStageMetricsKey = new ShuffleClientStageMetricsKey(rssShuffleHandle.user, rssShuffleHandle.queue)
      shuffleClientStageMetrics = new ShuffleClientStageMetrics(shuffleClientStageMetricsKey)
    }
  }

  private def createServerConnectionRefresher4Heartbeat() = {
    val serverConnectionResolver = new ServerConnectionStringResolver {
        override def resolveConnection(serverId: String): ServerDetail = {
            // random sleep some time to avoid request spike on service registry
              val random = new Random()
            val randomWaitMillis = random.nextInt(pollInterval)
            ThreadUtils.sleep(randomWaitMillis)
            val lookupResult = serviceRegistry.lookupServers(dataCenter, cluster, util.Arrays.asList(serverId))
            if (lookupResult == null) {
                throw new RssServerResolveException(s"Got null when looking up server for $serverId")
              }
            if (lookupResult.size() != 1) {
                throw new RssInvalidStateException(s"Invalid result $lookupResult when looking up server for $serverId")
              }
            val refreshedServer: ServerDetail = lookupResult.get(0)
            refreshedServer
          }
      }
    new ServerConnectionCacheUpdateRefresher(serverConnectionResolver, MultiServerHeartbeatClient.getServerCache)
  }

}<|MERGE_RESOLUTION|>--- conflicted
+++ resolved
@@ -307,17 +307,6 @@
       handle.shuffleId
     )
 
-<<<<<<< HEAD
-    val queueSize = conf.get(RssOpts.readerQueueSize)
-=======
-    if (rssShuffleHandle.numMaps == 0) {
-      return new RssEmptyShuffleReader(
-        shuffleInfo,
-        startPartition,
-        endPartition)
-    }
->>>>>>> df37ae48
-
     val serializer = rssShuffleHandle.dependency.serializer
     val rssReplicas = conf.get(RssOpts.replicas)
     val rssCheckReplicaConsistency = conf.get(RssOpts.checkReplicaConsistency)
